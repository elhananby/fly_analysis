--- conflicted
+++ resolved
@@ -3,13 +3,8 @@
 import numpy as np
 import pandas as pd
 
-<<<<<<< HEAD
-from . import trajectory
+from .trajectory import get_angular_velocity, get_linear_velocity
 import logging
-=======
-from .trajectory import get_angular_velocity, get_linear_velocity
-
->>>>>>> 9047956e
 
 def extract_stimulus_centered_data(
     df: pd.DataFrame,
@@ -49,11 +44,7 @@
         data_dict[col] = []
     data_dict["timestamps"] = []
 
-<<<<<<< HEAD
-    for idx, row in csv.iterrows():
-=======
     for _, row in csv.iterrows():
->>>>>>> 9047956e
         # extract identifier and frame number
         obj_id = int(row["obj_id"])
         frame = int(row["frame"])
